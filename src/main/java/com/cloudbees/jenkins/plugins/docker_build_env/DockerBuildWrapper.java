package com.cloudbees.jenkins.plugins.docker_build_env;

import com.cloudbees.plugins.credentials.CredentialsProvider;
import com.cloudbees.plugins.credentials.common.StandardCredentials;
import com.cloudbees.plugins.credentials.common.StandardListBoxModel;
import com.cloudbees.plugins.credentials.domains.DomainRequirement;
import hudson.EnvVars;
import hudson.Extension;
import hudson.Launcher;
import hudson.model.AbstractBuild;
import hudson.model.AbstractProject;
import hudson.model.BuildListener;
import hudson.model.Computer;
import hudson.model.Descriptor;
import hudson.model.Item;
import hudson.model.Run;
import hudson.model.TaskListener;
import hudson.remoting.Callable;
import hudson.tasks.BuildWrapper;
import hudson.tasks.BuildWrapperDescriptor;
import hudson.util.ListBoxModel;
import jenkins.authentication.tokens.api.AuthenticationTokens;
import jenkins.model.Jenkins;
import jenkins.security.MasterToSlaveCallable;
import org.jenkinsci.plugins.docker.commons.credentials.DockerRegistryToken;
import org.jenkinsci.plugins.docker.commons.credentials.DockerServerEndpoint;
import org.kohsuke.stapler.AncestorInPath;
import org.kohsuke.stapler.DataBoundConstructor;
import org.kohsuke.stapler.QueryParameter;

import java.io.ByteArrayOutputStream;
import java.io.IOException;
import java.util.ArrayList;
import java.util.Collection;
import java.util.Collections;
import java.util.HashMap;
import java.util.List;
import java.util.Map;
import java.util.logging.Level;
import java.util.logging.Logger;

import static org.apache.commons.lang.StringUtils.isEmpty;

/**
 * Decorate Launcher so that every command executed by a build step is actually ran inside docker container.
 * @author <a href="mailto:nicolas.deloof@gmail.com">Nicolas De Loof</a>
 */
public class DockerBuildWrapper extends BuildWrapper {

    private final DockerImageSelector selector;

    private final String dockerInstallation;

    private final DockerServerEndpoint dockerHost;

    private final String dockerRegistryCredentials;

    private final boolean verbose;

    private List<Volume> volumes;

    private final boolean privileged;

    private String group;

    private String command;

    private final boolean forcePull;

    private String net;

    private String memory;

    private String cpu;

<<<<<<< HEAD
    private String filterEnvVariables;

=======
>>>>>>> c3da4fa3
    private final boolean noCache;

    @DataBoundConstructor
    public DockerBuildWrapper(DockerImageSelector selector, String dockerInstallation, DockerServerEndpoint dockerHost, String dockerRegistryCredentials, boolean verbose, boolean privileged,
                              List<Volume> volumes, String group, String command,
                              boolean forcePull,
<<<<<<< HEAD
                              String net, String memory, String cpu, String filterEnvVariables, boolean noCache) {
=======
                              String net, String memory, String cpu, boolean noCache) {
>>>>>>> c3da4fa3
        this.selector = selector;
        this.dockerInstallation = dockerInstallation;
        this.dockerHost = dockerHost;
        this.dockerRegistryCredentials = dockerRegistryCredentials;
        this.verbose = verbose;
        this.privileged = privileged;
        this.volumes = volumes != null ? volumes : Collections.<Volume>emptyList();
        this.group = group;
        this.command = command;
        this.forcePull = forcePull;
        this.net = net;
        this.memory = memory;
        this.cpu = cpu;
        this.noCache = noCache;
<<<<<<< HEAD
        this.filterEnvVariables = filterEnvVariables;
=======
>>>>>>> c3da4fa3
    }

    public DockerImageSelector getSelector() {
        return selector;
    }

    public String getDockerInstallation() {
        return dockerInstallation;
    }

    public DockerServerEndpoint getDockerHost() {
        return dockerHost;
    }

    public String getDockerRegistryCredentials() {
        return dockerRegistryCredentials;
    }

    public boolean isVerbose() {
        return verbose;
    }

    public boolean isPrivileged() {
        return privileged;
    }

    public List<Volume> getVolumes() {
        return volumes;
    }

    public String getGroup() {
        return group;
    }

    public String getCommand() {
        return command;
    }

    public boolean isForcePull() {
        return forcePull;
    }

    public String getNet() { return net;}

    public String getMemory() { return memory;}

    public String getCpu() { return cpu;}

<<<<<<< HEAD
    public String getFilterEnvVariables() {
        return filterEnvVariables;
    }

=======
>>>>>>> c3da4fa3
    public boolean isNoCache() {
        return noCache;
    }

    @Override
    public Launcher decorateLauncher(final AbstractBuild build, final Launcher launcher, final BuildListener listener) throws IOException, InterruptedException, Run.RunnerAbortedException {
        final Docker docker = new Docker(dockerHost, dockerInstallation, dockerRegistryCredentials, build, launcher, listener, verbose, privileged, filterEnvVariables);

        final BuiltInContainer runInContainer = new BuiltInContainer(docker);
        build.addAction(runInContainer);

        DockerDecoratedLauncher decorated = new DockerDecoratedLauncher(selector, launcher, runInContainer, build, whoAmI(launcher));
        return decorated;
    }

    @Override
    public Environment setUp(AbstractBuild build, final Launcher launcher, BuildListener listener) throws IOException, InterruptedException {

        // setUp is executed after checkout, so hook here to prepare and run Docker image to host the build

        BuiltInContainer runInContainer = build.getAction(BuiltInContainer.class);

        // mount slave root in Docker container so build process can access project workspace, tools, as well as jars copied by maven plugin.
        final String root = Computer.currentComputer().getNode().getRootPath().getRemote();
        runInContainer.bindMount(root);

        // mount tmpdir so we can access temporary file created to run shell build steps (and few others)
        String tmp = build.getWorkspace().act(GetTmpdir);
        runInContainer.bindMount(tmp);

        // mount ToolIntallers installation directory so installed tools are available inside container

        for (Volume volume : volumes) {
            runInContainer.bindMount(volume.getHostPath(), volume.getPath());
        }

        runInContainer.getDocker().setupCredentials(build);

        if (runInContainer.container == null) {
            if (runInContainer.image == null) {
                try {
                    runInContainer.image = selector.prepareDockerImage(runInContainer.getDocker(), build, listener, forcePull, noCache);
                } catch (InterruptedException e) {
                    throw new RuntimeException("Interrupted");
                }
            }

            runInContainer.container = startBuildContainer(runInContainer, build, listener);
            listener.getLogger().println("Docker container " + runInContainer.container + " started to host the build");
        }

        // We are all set, DockerDecoratedLauncher now can wrap launcher commands with docker-exec
        runInContainer.enable();

        return new Environment() {
            @Override
            public boolean tearDown(AbstractBuild build, BuildListener listener) throws IOException, InterruptedException {
                return build.getAction(BuiltInContainer.class).tearDown();
            }
        };
    }



    private String startBuildContainer(BuiltInContainer runInContainer, AbstractBuild build, BuildListener listener) throws IOException {
        try {
            EnvVars environment = buildContainerEnvironment(build, listener);

            String workdir = build.getWorkspace().getRemote();

            Map<String, String> links = new HashMap<String, String>();

            String[] command = this.command.length() > 0 ? this.command.split(" ") : new String[0];

            return runInContainer.getDocker().runDetached(runInContainer.image, workdir,
                    runInContainer.getVolumes(build), runInContainer.getPortsMap(), links,
                    environment, build.getSensitiveBuildVariables(), net, memory, cpu,
                    command); // Command expected to hung until killed

        } catch (InterruptedException e) {
            throw new RuntimeException("Interrupted");
        }
    }

    /**
     * Create the container environment.
     * We can't just pass result of {@link AbstractBuild#getEnvironment(TaskListener)}, as this one do include slave host
     * environment, that may not make any sense inside container (consider <code>PATH</code> for sample).
     */
    private EnvVars buildContainerEnvironment(AbstractBuild build, BuildListener listener) throws IOException, InterruptedException {
        EnvVars env = build.getEnvironment(listener);
        for (String key : Computer.currentComputer().getEnvironment().keySet()) {
            env.remove(key);
        }
        LOGGER.log(Level.FINE, "reduced environment: {0}", env);
        EnvVars.resolve(env);
        return env;
    }

    private String whoAmI(Launcher launcher) throws IOException, InterruptedException {
        ByteArrayOutputStream bos = new ByteArrayOutputStream();
        launcher.launch().cmds("id", "-u").stdout(bos).quiet(true).join();
        String uid = bos.toString().trim();

        String gid = group;
        if (isEmpty(group)) {
            ByteArrayOutputStream bos2 = new ByteArrayOutputStream();
            launcher.launch().cmds("id", "-g").stdout(bos2).quiet(true).join();
            gid = bos2.toString().trim();
        }
        return uid+":"+gid;

    }

    @Extension
    public static class DescriptorImpl extends BuildWrapperDescriptor {

        @Override
        public String getDisplayName() {
            return "Build inside a Docker container";
        }

        public Collection<Descriptor<DockerImageSelector>> selectors() {
            return Jenkins.getInstance().getDescriptorList(DockerImageSelector.class);
        }

        @Override
        public boolean isApplicable(AbstractProject<?, ?> item) {
            return true;
        }

        public ListBoxModel doFillDockerRegistryCredentialsItems(@AncestorInPath Item item, @QueryParameter String uri) {
            return new StandardListBoxModel()
                    .withEmptySelection()
                    .withMatching(AuthenticationTokens.matcher(DockerRegistryToken.class),
                            CredentialsProvider.lookupCredentials(
                                    StandardCredentials.class,
                                    item,
                                    null,
                                    Collections.<DomainRequirement>emptyList()
                            )
                    );

        }

    }

    private static Callable<String, IOException> GetTmpdir = new MasterToSlaveCallable<String, IOException>() {
        @Override
        public String call() {
            return System.getProperty("java.io.tmpdir");
        }
    };


    private static final Logger LOGGER = Logger.getLogger(DockerBuildWrapper.class.getName());

    // --- backward compatibility

    private transient boolean exposeDocker;

    private Object readResolve() {
        if (volumes == null) volumes = new ArrayList<Volume>();
        if (exposeDocker) {
            this.volumes.add(new Volume("/var/run/docker.sock","/var/run/docker.sock"));
        }
        if (command == null) command = "/bin/cat";
        return this;
    }
}<|MERGE_RESOLUTION|>--- conflicted
+++ resolved
@@ -73,22 +73,15 @@
 
     private String cpu;
 
-<<<<<<< HEAD
     private String filterEnvVariables;
 
-=======
->>>>>>> c3da4fa3
     private final boolean noCache;
 
     @DataBoundConstructor
     public DockerBuildWrapper(DockerImageSelector selector, String dockerInstallation, DockerServerEndpoint dockerHost, String dockerRegistryCredentials, boolean verbose, boolean privileged,
                               List<Volume> volumes, String group, String command,
                               boolean forcePull,
-<<<<<<< HEAD
                               String net, String memory, String cpu, String filterEnvVariables, boolean noCache) {
-=======
-                              String net, String memory, String cpu, boolean noCache) {
->>>>>>> c3da4fa3
         this.selector = selector;
         this.dockerInstallation = dockerInstallation;
         this.dockerHost = dockerHost;
@@ -103,10 +96,7 @@
         this.memory = memory;
         this.cpu = cpu;
         this.noCache = noCache;
-<<<<<<< HEAD
         this.filterEnvVariables = filterEnvVariables;
-=======
->>>>>>> c3da4fa3
     }
 
     public DockerImageSelector getSelector() {
@@ -155,13 +145,10 @@
 
     public String getCpu() { return cpu;}
 
-<<<<<<< HEAD
     public String getFilterEnvVariables() {
         return filterEnvVariables;
     }
-
-=======
->>>>>>> c3da4fa3
+  
     public boolean isNoCache() {
         return noCache;
     }
