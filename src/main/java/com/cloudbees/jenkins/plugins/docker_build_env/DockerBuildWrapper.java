package com.cloudbees.jenkins.plugins.docker_build_env;

import com.cloudbees.plugins.credentials.CredentialsProvider;
import com.cloudbees.plugins.credentials.common.StandardCredentials;
import com.cloudbees.plugins.credentials.common.StandardListBoxModel;
import com.cloudbees.plugins.credentials.domains.DomainRequirement;
import hudson.EnvVars;
import hudson.Extension;
import hudson.Launcher;
import hudson.model.AbstractBuild;
import hudson.model.AbstractProject;
import hudson.model.BuildListener;
import hudson.model.Computer;
import hudson.model.Descriptor;
import hudson.model.Item;
import hudson.model.Run;
import hudson.model.TaskListener;
import hudson.remoting.Callable;
import hudson.tasks.BuildWrapper;
import hudson.tasks.BuildWrapperDescriptor;
import hudson.util.ListBoxModel;
import jenkins.authentication.tokens.api.AuthenticationTokens;
import jenkins.model.Jenkins;
import jenkins.security.MasterToSlaveCallable;
import org.jenkinsci.plugins.docker.commons.credentials.DockerRegistryToken;
import org.jenkinsci.plugins.docker.commons.credentials.DockerServerEndpoint;
import org.kohsuke.stapler.AncestorInPath;
import org.kohsuke.stapler.DataBoundConstructor;
import org.kohsuke.stapler.QueryParameter;

import java.io.ByteArrayOutputStream;
import java.io.IOException;
import java.util.ArrayList;
import java.util.Collection;
import java.util.Collections;
import java.util.HashMap;
import java.util.List;
import java.util.Map;
import java.util.logging.Level;
import java.util.logging.Logger;

import static org.apache.commons.lang.StringUtils.isEmpty;

/**
 * Decorate Launcher so that every command executed by a build step is actually ran inside docker container.
 * @author <a href="mailto:nicolas.deloof@gmail.com">Nicolas De Loof</a>
 */
public class DockerBuildWrapper extends BuildWrapper {

    private final DockerImageSelector selector;

    private final String dockerInstallation;

    private final DockerServerEndpoint dockerHost;

    private final String dockerRegistryCredentials;

    private final boolean verbose;

    private List<Volume> volumes;

    private final boolean privileged;

    private String group;

    private String command;

    private final boolean forcePull;

    private String net;

    private String memory;

    private String cpu;

<<<<<<< HEAD
    private int pauseAfterContainerLaunch = 0;
=======
    private final boolean noCache;
>>>>>>> c3da4fa3

    @DataBoundConstructor
    public DockerBuildWrapper(DockerImageSelector selector, String dockerInstallation, DockerServerEndpoint dockerHost, String dockerRegistryCredentials, boolean verbose, boolean privileged,
                              List<Volume> volumes, String group, String command,
                              boolean forcePull,
<<<<<<< HEAD
                              String net, String memory, String cpu,
                              boolean isLaunchPause, int pauseAfterContainerLaunch) {
=======
                              String net, String memory, String cpu, boolean noCache) {
>>>>>>> c3da4fa3
        this.selector = selector;
        this.dockerInstallation = dockerInstallation;
        this.dockerHost = dockerHost;
        this.dockerRegistryCredentials = dockerRegistryCredentials;
        this.verbose = verbose;
        this.privileged = privileged;
        this.volumes = volumes != null ? volumes : Collections.<Volume>emptyList();
        this.group = group;
        this.command = command;
        this.forcePull = forcePull;
        this.net = net;
        this.memory = memory;
        this.cpu = cpu;
<<<<<<< HEAD
        this.pauseAfterContainerLaunch = isLaunchPause ? pauseAfterContainerLaunch : 0;
=======
        this.noCache = noCache;
>>>>>>> c3da4fa3
    }

    public DockerImageSelector getSelector() {
        return selector;
    }

    public String getDockerInstallation() {
        return dockerInstallation;
    }

    public DockerServerEndpoint getDockerHost() {
        return dockerHost;
    }

    public String getDockerRegistryCredentials() {
        return dockerRegistryCredentials;
    }

    public boolean isVerbose() {
        return verbose;
    }

    public boolean isPrivileged() {
        return privileged;
    }

    public List<Volume> getVolumes() {
        return volumes;
    }

    public String getGroup() {
        return group;
    }

    public String getCommand() {
        return command;
    }

    public boolean isForcePull() {
        return forcePull;
    }

    public int getPauseAfterContainerLaunch() {
        return pauseAfterContainerLaunch;
    }

    public String getNet() { return net;}

    public String getMemory() { return memory;}

    public String getCpu() { return cpu;}

    public boolean isNoCache() {
        return noCache;
    }

    @Override
    public Launcher decorateLauncher(final AbstractBuild build, final Launcher launcher, final BuildListener listener) throws IOException, InterruptedException, Run.RunnerAbortedException {
        final Docker docker = new Docker(dockerHost, dockerInstallation, dockerRegistryCredentials, build, launcher, listener, verbose, privileged);

        final BuiltInContainer runInContainer = new BuiltInContainer(docker);
        build.addAction(runInContainer);

        DockerDecoratedLauncher decorated = new DockerDecoratedLauncher(selector, launcher, runInContainer, build, whoAmI(launcher));
        return decorated;
    }

    @Override
    public Environment setUp(AbstractBuild build, final Launcher launcher, BuildListener listener) throws IOException, InterruptedException {

        // setUp is executed after checkout, so hook here to prepare and run Docker image to host the build

        BuiltInContainer runInContainer = build.getAction(BuiltInContainer.class);

        // mount slave root in Docker container so build process can access project workspace, tools, as well as jars copied by maven plugin.
        final String root = Computer.currentComputer().getNode().getRootPath().getRemote();
        runInContainer.bindMount(root);

        // mount tmpdir so we can access temporary file created to run shell build steps (and few others)
        String tmp = build.getWorkspace().act(GetTmpdir);
        runInContainer.bindMount(tmp);

        // mount ToolIntallers installation directory so installed tools are available inside container

        for (Volume volume : volumes) {
            runInContainer.bindMount(volume.getHostPath(), volume.getPath());
        }

        runInContainer.getDocker().setupCredentials(build);

        if (runInContainer.container == null) {
            if (runInContainer.image == null) {
                try {
                    runInContainer.image = selector.prepareDockerImage(runInContainer.getDocker(), build, listener, forcePull, noCache);
                } catch (InterruptedException e) {
                    throw new RuntimeException("Interrupted");
                }
            }

            runInContainer.container = startBuildContainer(runInContainer, build, listener);
            listener.getLogger().println("Docker container " + runInContainer.container + " started to host the build");
        }

        // pause after container launch if configured
        if ( pauseAfterContainerLaunch > 0 ) {
            listener.getLogger().println("Pausing for " + pauseAfterContainerLaunch + " seconds to allow the container to complete startup");
            try {Thread.sleep(pauseAfterContainerLaunch * 1000);}
            catch ( InterruptedException ex ) {}
        }

        // We are all set, DockerDecoratedLauncher now can wrap launcher commands with docker-exec
        runInContainer.enable();

        return new Environment() {
            @Override
            public boolean tearDown(AbstractBuild build, BuildListener listener) throws IOException, InterruptedException {
                return build.getAction(BuiltInContainer.class).tearDown();
            }
        };
    }



    private String startBuildContainer(BuiltInContainer runInContainer, AbstractBuild build, BuildListener listener) throws IOException {
        try {
            EnvVars environment = buildContainerEnvironment(build, listener);

            String workdir = build.getWorkspace().getRemote();

            Map<String, String> links = new HashMap<String, String>();

            String[] command = this.command.length() > 0 ? this.command.split(" ") : new String[0];

            return runInContainer.getDocker().runDetached(runInContainer.image, workdir,
                    runInContainer.getVolumes(build), runInContainer.getPortsMap(), links,
                    environment, build.getSensitiveBuildVariables(), net, memory, cpu,
                    command); // Command expected to hung until killed

        } catch (InterruptedException e) {
            throw new RuntimeException("Interrupted");
        }
    }

    /**
     * Create the container environment.
     * We can't just pass result of {@link AbstractBuild#getEnvironment(TaskListener)}, as this one do include slave host
     * environment, that may not make any sense inside container (consider <code>PATH</code> for sample).
     */
    private EnvVars buildContainerEnvironment(AbstractBuild build, BuildListener listener) throws IOException, InterruptedException {
        EnvVars env = build.getEnvironment(listener);
        for (String key : Computer.currentComputer().getEnvironment().keySet()) {
            env.remove(key);
        }
        LOGGER.log(Level.FINE, "reduced environment: {0}", env);
        EnvVars.resolve(env);
        return env;
    }

    private String whoAmI(Launcher launcher) throws IOException, InterruptedException {
        ByteArrayOutputStream bos = new ByteArrayOutputStream();
        launcher.launch().cmds("id", "-u").stdout(bos).quiet(true).join();
        String uid = bos.toString().trim();

        String gid = group;
        if (isEmpty(group)) {
            ByteArrayOutputStream bos2 = new ByteArrayOutputStream();
            launcher.launch().cmds("id", "-g").stdout(bos2).quiet(true).join();
            gid = bos2.toString().trim();
        }
        return uid+":"+gid;

    }

    @Extension
    public static class DescriptorImpl extends BuildWrapperDescriptor {

        @Override
        public String getDisplayName() {
            return "Build inside a Docker container";
        }

        public Collection<Descriptor<DockerImageSelector>> selectors() {
            return Jenkins.getInstance().getDescriptorList(DockerImageSelector.class);
        }

        @Override
        public boolean isApplicable(AbstractProject<?, ?> item) {
            return true;
        }

        public ListBoxModel doFillDockerRegistryCredentialsItems(@AncestorInPath Item item, @QueryParameter String uri) {
            return new StandardListBoxModel()
                    .withEmptySelection()
                    .withMatching(AuthenticationTokens.matcher(DockerRegistryToken.class),
                            CredentialsProvider.lookupCredentials(
                                    StandardCredentials.class,
                                    item,
                                    null,
                                    Collections.<DomainRequirement>emptyList()
                            )
                    );

        }

    }

    private static Callable<String, IOException> GetTmpdir = new MasterToSlaveCallable<String, IOException>() {
        @Override
        public String call() {
            return System.getProperty("java.io.tmpdir");
        }
    };


    private static final Logger LOGGER = Logger.getLogger(DockerBuildWrapper.class.getName());

    // --- backward compatibility

    private transient boolean exposeDocker;

    private Object readResolve() {
        if (volumes == null) volumes = new ArrayList<Volume>();
        if (exposeDocker) {
            this.volumes.add(new Volume("/var/run/docker.sock","/var/run/docker.sock"));
        }
        if (command == null) command = "/bin/cat";
        return this;
    }
}<|MERGE_RESOLUTION|>--- conflicted
+++ resolved
@@ -73,22 +73,16 @@
 
     private String cpu;
 
-<<<<<<< HEAD
+    private final boolean noCache;
+
     private int pauseAfterContainerLaunch = 0;
-=======
-    private final boolean noCache;
->>>>>>> c3da4fa3
 
     @DataBoundConstructor
     public DockerBuildWrapper(DockerImageSelector selector, String dockerInstallation, DockerServerEndpoint dockerHost, String dockerRegistryCredentials, boolean verbose, boolean privileged,
                               List<Volume> volumes, String group, String command,
                               boolean forcePull,
-<<<<<<< HEAD
-                              String net, String memory, String cpu,
+                              String net, String memory, String cpu, boolean noCache,
                               boolean isLaunchPause, int pauseAfterContainerLaunch) {
-=======
-                              String net, String memory, String cpu, boolean noCache) {
->>>>>>> c3da4fa3
         this.selector = selector;
         this.dockerInstallation = dockerInstallation;
         this.dockerHost = dockerHost;
@@ -102,11 +96,8 @@
         this.net = net;
         this.memory = memory;
         this.cpu = cpu;
-<<<<<<< HEAD
+        this.noCache = noCache;
         this.pauseAfterContainerLaunch = isLaunchPause ? pauseAfterContainerLaunch : 0;
-=======
-        this.noCache = noCache;
->>>>>>> c3da4fa3
     }
 
     public DockerImageSelector getSelector() {
