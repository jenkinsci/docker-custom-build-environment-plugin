package com.cloudbees.jenkins.plugins.docker_build_env;

import com.cloudbees.plugins.credentials.CredentialsProvider;
import com.cloudbees.plugins.credentials.common.StandardCredentials;
import com.cloudbees.plugins.credentials.common.StandardListBoxModel;
import com.cloudbees.plugins.credentials.domains.DomainRequirement;
import hudson.EnvVars;
import hudson.Extension;
import hudson.Launcher;
import hudson.model.AbstractBuild;
import hudson.model.AbstractProject;
import hudson.model.BuildListener;
import hudson.model.Computer;
import hudson.model.Descriptor;
import hudson.model.Item;
import hudson.model.Run;
import hudson.model.TaskListener;
import hudson.remoting.Callable;
import hudson.tasks.BuildWrapper;
import hudson.tasks.BuildWrapperDescriptor;
import hudson.util.ListBoxModel;
import jenkins.authentication.tokens.api.AuthenticationTokens;
import jenkins.model.Jenkins;
import jenkins.security.MasterToSlaveCallable;
import org.jenkinsci.plugins.docker.commons.credentials.DockerRegistryToken;
import org.jenkinsci.plugins.docker.commons.credentials.DockerServerEndpoint;
import org.kohsuke.stapler.AncestorInPath;
import org.kohsuke.stapler.DataBoundConstructor;
import org.kohsuke.stapler.QueryParameter;

import java.io.ByteArrayOutputStream;
import java.io.IOException;
import java.util.ArrayList;
import java.util.Collection;
import java.util.Collections;
import java.util.HashMap;
import java.util.List;
import java.util.Map;
import java.util.logging.Level;
import java.util.logging.Logger;

import static org.apache.commons.lang.StringUtils.isEmpty;

/**
 * Decorate Launcher so that every command executed by a build step is actually ran inside docker container.
 * @author <a href="mailto:nicolas.deloof@gmail.com">Nicolas De Loof</a>
 */
public class DockerBuildWrapper extends BuildWrapper {

    private final DockerImageSelector selector;

    private final String dockerInstallation;

    private final DockerServerEndpoint dockerHost;

    private final String dockerRegistryCredentials;

    private final boolean verbose;

    private List<Volume> volumes;

    private final boolean privileged;

    private String group;

    private String command;

    private final boolean forcePull;

    private String net;

    private String memory;

    private String cpu;

<<<<<<< HEAD
    /**
     * Variable name to pass user:group IDs to the container launch script in its environment.
     */
    public static final String JENKINS_USERID_VARIABLE = "JENKINS_USER_IDS";

    /**
     * Variable name to pass username string to the container launch script in its environment.
     */
    public static final String JENKINS_USERNAME_VARIABLE = "JENKINS_USER_NAME";
=======
    private final boolean noCache;
>>>>>>> c3da4fa3

    @DataBoundConstructor
    public DockerBuildWrapper(DockerImageSelector selector, String dockerInstallation, DockerServerEndpoint dockerHost, String dockerRegistryCredentials, boolean verbose, boolean privileged,
                              List<Volume> volumes, String group, String command,
                              boolean forcePull,
                              String net, String memory, String cpu, boolean noCache) {
        this.selector = selector;
        this.dockerInstallation = dockerInstallation;
        this.dockerHost = dockerHost;
        this.dockerRegistryCredentials = dockerRegistryCredentials;
        this.verbose = verbose;
        this.privileged = privileged;
        this.volumes = volumes != null ? volumes : Collections.<Volume>emptyList();
        this.group = group;
        this.command = command;
        this.forcePull = forcePull;
        this.net = net;
        this.memory = memory;
        this.cpu = cpu;
        this.noCache = noCache;
    }

    public DockerImageSelector getSelector() {
        return selector;
    }

    public String getDockerInstallation() {
        return dockerInstallation;
    }

    public DockerServerEndpoint getDockerHost() {
        return dockerHost;
    }

    public String getDockerRegistryCredentials() {
        return dockerRegistryCredentials;
    }

    public boolean isVerbose() {
        return verbose;
    }

    public boolean isPrivileged() {
        return privileged;
    }

    public List<Volume> getVolumes() {
        return volumes;
    }

    public String getGroup() {
        return group;
    }

    public String getCommand() {
        return command;
    }

    public boolean isForcePull() {
        return forcePull;
    }

    public String getNet() { return net;}

    public String getMemory() { return memory;}

    public String getCpu() { return cpu;}

    public boolean isNoCache() {
        return noCache;
    }

    @Override
    public Launcher decorateLauncher(final AbstractBuild build, final Launcher launcher, final BuildListener listener) throws IOException, InterruptedException, Run.RunnerAbortedException {
        final Docker docker = new Docker(dockerHost, dockerInstallation, dockerRegistryCredentials, build, launcher, listener, verbose, privileged);

        final BuiltInContainer runInContainer = new BuiltInContainer(docker);
        build.addAction(runInContainer);

        DockerDecoratedLauncher decorated = new DockerDecoratedLauncher(selector, launcher, runInContainer, build, whoAmI(launcher));
        return decorated;
    }

    @Override
    public Environment setUp(AbstractBuild build, final Launcher launcher, BuildListener listener) throws IOException, InterruptedException {

        // setUp is executed after checkout, so hook here to prepare and run Docker image to host the build

        BuiltInContainer runInContainer = build.getAction(BuiltInContainer.class);

        // mount slave root in Docker container so build process can access project workspace, tools, as well as jars copied by maven plugin.
        final String root = Computer.currentComputer().getNode().getRootPath().getRemote();
        runInContainer.bindMount(root);

        // mount tmpdir so we can access temporary file created to run shell build steps (and few others)
        String tmp = build.getWorkspace().act(GetTmpdir);
        runInContainer.bindMount(tmp);

        // mount ToolIntallers installation directory so installed tools are available inside container

        for (Volume volume : volumes) {
            runInContainer.bindMount(volume.getHostPath(), volume.getPath());
        }

        runInContainer.getDocker().setupCredentials(build);

        if (runInContainer.container == null) {
            if (runInContainer.image == null) {
                try {
                    runInContainer.image = selector.prepareDockerImage(runInContainer.getDocker(), build, listener, forcePull, noCache);
                } catch (InterruptedException e) {
                    throw new RuntimeException("Interrupted");
                }
            }

            runInContainer.container = startBuildContainer(runInContainer, build, listener, launcher);
            listener.getLogger().println("Docker container " + runInContainer.container + " started to host the build");
        }

        // We are all set, DockerDecoratedLauncher now can wrap launcher commands with docker-exec
        runInContainer.enable();

        return new Environment() {
            @Override
            public boolean tearDown(AbstractBuild build, BuildListener listener) throws IOException, InterruptedException {
                return build.getAction(BuiltInContainer.class).tearDown();
            }
        };
    }



    private String startBuildContainer(BuiltInContainer runInContainer, AbstractBuild build, BuildListener listener, final Launcher launcher) throws IOException {
        try {
            EnvVars environment = buildContainerEnvironment(build, listener);

            // provide Jenkins User/Group IDs and User Name to the containter environment
            environment.putIfNotNull(JENKINS_USERID_VARIABLE, whoAmI(launcher));
            environment.putIfNotNull(JENKINS_USERNAME_VARIABLE, whoAmI_Name(launcher));

            String workdir = build.getWorkspace().getRemote();

            Map<String, String> links = new HashMap<String, String>();

            String[] command = this.command.length() > 0 ? this.command.split(" ") : new String[0];

            return runInContainer.getDocker().runDetached(runInContainer.image, workdir,
                    runInContainer.getVolumes(build), runInContainer.getPortsMap(), links,
                    environment, build.getSensitiveBuildVariables(), net, memory, cpu,
                    command); // Command expected to hung until killed

        } catch (InterruptedException e) {
            throw new RuntimeException("Interrupted");
        }
    }

    /**
     * Create the container environment.
     * We can't just pass result of {@link AbstractBuild#getEnvironment(TaskListener)}, as this one do include slave host
     * environment, that may not make any sense inside container (consider <code>PATH</code> for sample).
     */
    private EnvVars buildContainerEnvironment(AbstractBuild build, BuildListener listener) throws IOException, InterruptedException {
        EnvVars env = build.getEnvironment(listener);
        for (String key : Computer.currentComputer().getEnvironment().keySet()) {
            env.remove(key);
        }
        LOGGER.log(Level.FINE, "reduced environment: {0}", env);
        EnvVars.resolve(env);
        return env;
    }

    private String whoAmI(Launcher launcher) throws IOException, InterruptedException {
        ByteArrayOutputStream bos = new ByteArrayOutputStream();
        launcher.launch().cmds("id", "-u").stdout(bos).quiet(true).join();
        String uid = bos.toString().trim();

        String gid = group;
        if (isEmpty(group)) {
            ByteArrayOutputStream bos2 = new ByteArrayOutputStream();
            launcher.launch().cmds("id", "-g").stdout(bos2).quiet(true).join();
            gid = bos2.toString().trim();
        }
        return uid+":"+gid;

    }

    private String whoAmI_Name(Launcher launcher) throws IOException, InterruptedException {
        ByteArrayOutputStream bos = new ByteArrayOutputStream();
        launcher.launch().cmds("id", "-un").stdout(bos).quiet(true).join();
        String userName = bos.toString().trim();

        return userName;
    }

    @Extension
    public static class DescriptorImpl extends BuildWrapperDescriptor {

        @Override
        public String getDisplayName() {
            return "Build inside a Docker container";
        }

        public Collection<Descriptor<DockerImageSelector>> selectors() {
            return Jenkins.getInstance().getDescriptorList(DockerImageSelector.class);
        }

        @Override
        public boolean isApplicable(AbstractProject<?, ?> item) {
            return true;
        }

        public ListBoxModel doFillDockerRegistryCredentialsItems(@AncestorInPath Item item, @QueryParameter String uri) {
            return new StandardListBoxModel()
                    .withEmptySelection()
                    .withMatching(AuthenticationTokens.matcher(DockerRegistryToken.class),
                            CredentialsProvider.lookupCredentials(
                                    StandardCredentials.class,
                                    item,
                                    null,
                                    Collections.<DomainRequirement>emptyList()
                            )
                    );

        }

    }

    private static Callable<String, IOException> GetTmpdir = new MasterToSlaveCallable<String, IOException>() {
        @Override
        public String call() {
            return System.getProperty("java.io.tmpdir");
        }
    };


    private static final Logger LOGGER = Logger.getLogger(DockerBuildWrapper.class.getName());

    // --- backward compatibility

    private transient boolean exposeDocker;

    private Object readResolve() {
        if (volumes == null) volumes = new ArrayList<Volume>();
        if (exposeDocker) {
            this.volumes.add(new Volume("/var/run/docker.sock","/var/run/docker.sock"));
        }
        if (command == null) command = "/bin/cat";
        return this;
    }
}<|MERGE_RESOLUTION|>--- conflicted
+++ resolved
@@ -73,7 +73,8 @@
 
     private String cpu;
 
-<<<<<<< HEAD
+    private final boolean noCache;
+
     /**
      * Variable name to pass user:group IDs to the container launch script in its environment.
      */
@@ -83,9 +84,6 @@
      * Variable name to pass username string to the container launch script in its environment.
      */
     public static final String JENKINS_USERNAME_VARIABLE = "JENKINS_USER_NAME";
-=======
-    private final boolean noCache;
->>>>>>> c3da4fa3
 
     @DataBoundConstructor
     public DockerBuildWrapper(DockerImageSelector selector, String dockerInstallation, DockerServerEndpoint dockerHost, String dockerRegistryCredentials, boolean verbose, boolean privileged,
