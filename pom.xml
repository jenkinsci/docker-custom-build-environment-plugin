--- conflicted
+++ resolved
@@ -8,15 +8,10 @@
 
   <groupId>com.cloudbees.jenkins.plugins</groupId>
   <artifactId>docker-custom-build-environment</artifactId>
-<<<<<<< HEAD
   <name>Docker Custom Build Environment Plugin</name>
-  <version>1.6.6-SNAPSHOT</version>
-=======
-  <name>CloudBees Docker Custom Build Environment Plugin</name>
   <version>1.7.1-SNAPSHOT</version>
->>>>>>> 6f84ef44
   <packaging>hpi</packaging>
-  <url>https://wiki.jenkins-ci.org/display/JENKINS/Docker+Custom+Build+Environment+Plugin</url>
+  <url>https://wiki.jenkins.io/display/JENKINS/Docker+Custom+Build+Environment+Plugin</url>
 
   <licenses>
     <license>
@@ -24,8 +19,6 @@
     </license>
   </licenses>
 
-<<<<<<< HEAD
-=======
   <developers>
       <developer>
           <id>jonhermansen</id>
@@ -35,7 +28,6 @@
       </developer>
   </developers>
 
->>>>>>> 6f84ef44
   <dependencies>
       <dependency>
           <groupId>org.jenkins-ci.plugins</groupId>
